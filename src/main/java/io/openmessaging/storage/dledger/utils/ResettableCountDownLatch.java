--- conflicted
+++ resolved
@@ -17,16 +17,14 @@
 
 package io.openmessaging.storage.dledger.utils;
 
+import com.sun.corba.se.impl.orbutil.concurrent.Sync;
+
 import java.util.concurrent.TimeUnit;
 import java.util.concurrent.locks.AbstractQueuedSynchronizer;
 
 /**
-<<<<<<< HEAD
+ * 可重置的 CountDownLatch
  * Add reset feature for @see java.util.concurrent.CountDownLatch
-=======
- * 可重置的 CountDownLatch
- * Add reset feature for @see java.util.concurrent.CountDownLatch2
->>>>>>> fe29d851
  */
 public class ResettableCountDownLatch {
     private final Sync sync;
@@ -117,12 +115,8 @@
      * @throws InterruptedException if the current thread is interrupted while waiting
      */
     public boolean await(long timeout, TimeUnit unit)
-<<<<<<< HEAD
-            throws InterruptedException {
-=======
         throws InterruptedException {
         // 共享式获取同步状态，增加超时限制
->>>>>>> fe29d851
         return sync.tryAcquireSharedNanos(1, unit.toNanos(timeout));
     }
 
